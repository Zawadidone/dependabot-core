# typed: false
# frozen_string_literal: true

require "spec_helper"
require "dependabot/dependency_file"
require "dependabot/gradle/file_parser/property_value_finder"

RSpec.describe Dependabot::Gradle::FileParser::PropertyValueFinder do
  let(:finder) { described_class.new(dependency_files: dependency_files) }

  let(:dependency_files) { [buildfile] }
  let(:buildfile) do
    Dependabot::DependencyFile.new(
      name: "build.gradle",
      content: fixture("buildfiles", buildfile_fixture_name)
    )
  end
  let(:buildfile_fixture_name) { "single_property_build.gradle" }

  describe "#property_details" do
    subject(:property_details) do
      finder.property_details(
        property_name: property_name,
        callsite_buildfile: callsite_buildfile
      )
    end

    context "with a single buildfile" do
      context "when the property is declared in the calling buildfile" do
        let(:buildfile_fixture_name) { "single_property_build.gradle" }
        let(:property_name) { "kotlin_version" }
        let(:callsite_buildfile) { buildfile }

        its([:value]) { is_expected.to eq("1.1.4-3") }

        its([:declaration_string]) do
          is_expected.to eq("ext.kotlin_version = '1.1.4-3'")
        end

        its([:file]) { is_expected.to eq("build.gradle") }

        context "when the property name has a `project.` prefix" do
          let(:property_name) { "project.kotlin_version" }

          its([:value]) { is_expected.to eq("1.1.4-3") }
          its([:file]) { is_expected.to eq("build.gradle") }
        end

        context "when the property name has a `rootProject.` prefix" do
          let(:property_name) { "rootProject.kotlin_version" }

          its([:value]) { is_expected.to eq("1.1.4-3") }
          its([:file]) { is_expected.to eq("build.gradle") }
        end

        context "when there are tricky properties" do
          let(:buildfile_fixture_name) { "properties.gradle" }

          context "when the property is declared with ext.name" do
            let(:property_name) { "kotlin_version" }

            its([:value]) { is_expected.to eq("1.2.61") }

            its([:declaration_string]) do
              is_expected.to eq("ext.kotlin_version = '1.2.61'")
            end
          end

          context "when the property is declared in an ext block" do
            let(:property_name) { "buildToolsVersion" }

            its([:value]) { is_expected.to eq("27.0.3") }

            its([:declaration_string]) do
              is_expected.to eq("buildToolsVersion = '27.0.3'")
            end

            context "when the property name has already been set" do
              let(:buildfile_fixture_name) { "duplicate_property_name.gradle" }
              let(:property_name) { "spek_version" }

              its([:value]) { is_expected.to eq("2.0.6") }

              its([:declaration_string]) do
                is_expected.to eq("spek_version = '2.0.6'")
              end
            end
          end

          context "when the property is preceded by a comment" do
            # This is important because the declaration string must not include
            # whitespace that will be different to when the FileUpdater uses it
            # (i.e., before the comments are stripped out)
            let(:property_name) { "supportVersion" }

            its([:value]) { is_expected.to eq("27.1.1") }

            its([:declaration_string]) do
              is_expected.to eq("supportVersion = '27.1.1'")
            end
          end

          context "when the property is using findProperty syntax" do
            let(:property_name) { "findPropertyVersion" }

            its([:value]) { is_expected.to eq("27.1.1") }

            its([:declaration_string]) do
              is_expected.to eq("findPropertyVersion = project.findProperty('findPropertyVersion') ?: '27.1.1'")
            end
          end

          context "when the property is using hasProperty syntax" do
            let(:property_name) { "hasPropertyVersion" }

            its([:value]) { is_expected.to eq("27.1.1") }

            its([:declaration_string]) do
              # rubocop:disable Layout/LineLength
              is_expected.to eq("hasPropertyVersion = project.hasProperty('hasPropertyVersion') ? project.getProperty('hasPropertyVersion') :'27.1.1'")
              # rubocop:enable Layout/LineLength
            end
          end

          context "when the property is commented out" do
            let(:property_name) { "commentedVersion" }

            it { is_expected.to be_nil }
          end

          context "when the property is declared within a namespace" do
            let(:buildfile_fixture_name) { "properties_namespaced.gradle" }
            let(:property_name) { "versions.okhttp" }

            its([:value]) { is_expected.to eq("3.12.1") }

            its([:declaration_string]) do
              is_expected.to eq("okhttp                 : '3.12.1'")
            end
<<<<<<< HEAD

            context "and the property is using findProperty syntax" do
=======
>>>>>>> de2feb46
            context "when the property is using findProperty syntax" do
              let(:property_name) { "versions.findPropertyVersion" }

              its([:value]) { is_expected.to eq("1.0.0") }

              its([:declaration_string]) do
                is_expected.to eq("findPropertyVersion    : project.findProperty('findPropertyVersion') ?: '1.0.0'")
              end
            end

            context "when the property is using hasProperty syntax" do
              let(:property_name) { "versions.hasPropertyVersion" }

              its([:value]) { is_expected.to eq("1.0.0") }

              its([:declaration_string]) do
                # rubocop:disable Layout/LineLength
                is_expected.to eq("hasPropertyVersion     : project.hasProperty('hasPropertyVersion') ? project.getProperty('hasPropertyVersion') :'1.0.0'")
                # rubocop:enable Layout/LineLength
              end
            end
          end
        end
      end
    end

    context "with a script plugin" do
      let(:dependency_files) { [buildfile, script_plugin] }
      let(:buildfile_fixture_name) { "with_dependency_script.gradle" }
      let(:callsite_buildfile) { buildfile }
      let(:script_plugin) do
        Dependabot::DependencyFile.new(
          name: "gradle/dependencies.gradle",
          content: fixture("script_plugins", "dependencies.gradle")
        )
      end

      let(:property_name) { "collectionsVersion" }

      its([:value]) { is_expected.to eq("4.4") }
      its([:file]) { is_expected.to eq("gradle/dependencies.gradle") }
    end

    context "with multiple buildfiles" do
      let(:dependency_files) { [buildfile, callsite_buildfile] }
      let(:buildfile_fixture_name) { "single_property_build.gradle" }
      let(:property_name) { "kotlin_version" }
      let(:callsite_buildfile) do
        Dependabot::DependencyFile.new(
          name: "myapp/build.gradle",
          content: fixture("buildfiles", callsite_fixture_name)
        )
      end
      let(:callsite_fixture_name) { "basic_build.gradle" }

      its([:value]) { is_expected.to eq("1.1.4-3") }
      its([:file]) { is_expected.to eq("build.gradle") }

      context "when the property name has a `project.` prefix" do
        let(:property_name) { "project.kotlin_version" }

        its([:value]) { is_expected.to eq("1.1.4-3") }
        its([:file]) { is_expected.to eq("build.gradle") }
      end

      context "when the property name has a `rootProject.` prefix" do
        let(:property_name) { "rootProject.kotlin_version" }

        its([:value]) { is_expected.to eq("1.1.4-3") }
        its([:file]) { is_expected.to eq("build.gradle") }
      end

      context "with a property that only appears in the callsite buildfile" do
        let(:buildfile_fixture_name) { "basic_build.gradle" }
        let(:callsite_fixture_name) { "single_property_build.gradle" }

        context "when the property name has a `project.` prefix" do
          let(:property_name) { "project.kotlin_version" }

          its([:value]) { is_expected.to eq("1.1.4-3") }
          its([:file]) { is_expected.to eq("myapp/build.gradle") }
        end

        context "when the property name has a `rootProject.` prefix" do
          let(:property_name) { "rootProject.kotlin_version" }

          # We wouldn't normally expect this to be `nil` - it's more likely to
          # be another version specified in the root project file.
          it { is_expected.to be_nil }
        end
      end

      context "without buildfile in root folder" do
        let(:dependency_files) { [callsite_buildfile] }
        let(:callsite_fixture_name) { "single_property_build.gradle" }

        context "when the property cannot be found" do
          let(:property_name) { "project.NotFoundProperty" }

          it { is_expected.to be_nil }
        end
      end
    end

    context "with kotlin" do
      let(:buildfile) do
        Dependabot::DependencyFile.new(
          name: "build.gradle.kts",
          content: fixture("buildfiles", buildfile_fixture_name)
        )
      end
      let(:buildfile_fixture_name) { "root_build.gradle.kts" }

      context "with a single buildfile" do
        context "when the property is declared in the calling buildfile" do
          let(:property_name) { "kotlinVersion" }
          let(:callsite_buildfile) { buildfile }

          its([:value]) { is_expected.to eq("1.2.61") }

          its([:declaration_string]) do
            is_expected.to eq('extra["kotlinVersion"] = "1.2.61"')
          end

          its([:file]) { is_expected.to eq("build.gradle.kts") }

          context "when the property name has a `project.` prefix" do
            let(:property_name) { "project.kotlinVersion" }

            its([:value]) { is_expected.to eq("1.2.61") }
            its([:file]) { is_expected.to eq("build.gradle.kts") }
          end

          context "when the property name has a `rootProject.` prefix" do
            let(:property_name) { "rootProject.kotlinVersion" }

            its([:value]) { is_expected.to eq("1.2.61") }
            its([:file]) { is_expected.to eq("build.gradle.kts") }
          end

          context "when there are tricky properties" do
            context "when the property is declared with extra[key] = value" do
              let(:property_name) { "kotlinVersion" }

              its([:value]) { is_expected.to eq("1.2.61") }

              its([:declaration_string]) do
                is_expected.to eq('extra["kotlinVersion"] = "1.2.61"')
              end
            end

            context "when the property is declared with extra.set(key, value)" do
              let(:property_name) { "javaVersion" }

              its([:value]) { is_expected.to eq("11") }

              its([:declaration_string]) do
                is_expected.to eq('extra.set("javaVersion", "11")')
              end
            end

            context "when the property is declared in an extra.apply block" do
              let(:property_name) { "buildToolsVersion" }

              its([:value]) { is_expected.to eq("27.0.3") }

              its([:declaration_string]) do
                is_expected.to eq('set("buildToolsVersion", "27.0.3")')
              end
            end

            context "when the property is preceded by a comment" do
              # This is important because the declaration string must
              # not include whitespace that will be different to when
              # the FileUpdater uses it (i.e., before the comments
              # are stripped out)
              let(:property_name) { "supportVersion" }

              its([:value]) { is_expected.to eq("27.1.1") }

              its([:declaration_string]) do
                is_expected.to eq('set("supportVersion", "27.1.1")')
              end
            end

            context "when the property is using findProperty syntax" do
              let(:property_name) { "findPropertyVersion" }

              its([:value]) { is_expected.to eq("27.1.1") }

              its([:declaration_string]) do
                is_expected.to eq('set("findPropertyVersion", project.findProperty("findPropertyVersion") ?: "27.1.1")')
              end
            end

            context "when the property is using hasProperty syntax" do
              let(:property_name) { "hasPropertyVersion" }

              its([:value]) { is_expected.to eq("27.1.1") }

              its([:declaration_string]) do
                # rubocop:disable Layout/LineLength
                is_expected.to eq('set("hasPropertyVersion", if(project.hasProperty("hasPropertyVersion")) project.getProperty("hasPropertyVersion") else "27.1.1")')
                # rubocop:enable Layout/LineLength
              end
            end

            context "when the property is commented out" do
              let(:property_name) { "commentedVersion" }

              it { is_expected.to be_nil }
            end

            context "when the property is declared within a namespace" do
              let(:buildfile_fixture_name) { "root_build.gradle.kts" }
              let(:property_name) { "versions.okhttp" }

              its([:value]) { is_expected.to eq("3.12.1") }

              its([:declaration_string]) do
                is_expected.to eq('"okhttp"                  to "3.12.1"')
              end
<<<<<<< HEAD

=======
>>>>>>> de2feb46
              context "when the property is using findProperty syntax" do
                let(:property_name) { "versions.findPropertyVersion" }

                its([:value]) { is_expected.to eq("1.0.0") }

                its([:declaration_string]) do
                  # rubocop:disable Layout/LineLength
                  is_expected.to eq('"findPropertyVersion"     to project.findProperty("findPropertyVersion") ?: "1.0.0"')
                  # rubocop:enable Layout/LineLength
                end
              end

              context "when the property is using hasProperty syntax" do
                let(:property_name) { "versions.hasPropertyVersion" }
                its([:value]) { is_expected.to eq("1.0.0") }
                its([:declaration_string]) do
                  # rubocop:disable Layout/LineLength
                  is_expected.to eq('"hasPropertyVersion"      to if(project.hasProperty("hasPropertyVersion")) project.getProperty("hasPropertyVersion") else "1.0.0"')
                  # rubocop:enable Layout/LineLength
                end
              end
            end
          end
        end
      end

      context "with a script plugin" do
        let(:dependency_files) { [buildfile, script_plugin] }
        let(:buildfile_fixture_name) { "with_dependency_script.gradle.kts" }
        let(:callsite_buildfile) { buildfile }
        let(:script_plugin) do
          Dependabot::DependencyFile.new(
            name: "gradle/dependencies.gradle.kts",
            content: fixture("script_plugins", "dependencies.gradle.kts")
          )
        end

        let(:property_name) { "collectionsVersion" }

        its([:value]) { is_expected.to eq("4.4") }
        its([:file]) { is_expected.to eq("gradle/dependencies.gradle.kts") }
      end

      context "with multiple buildfiles" do
        let(:dependency_files) { [buildfile, callsite_buildfile] }
        let(:property_name) { "kotlinVersion" }
        let(:callsite_buildfile) do
          Dependabot::DependencyFile.new(
            name: "myapp/build.gradle.kts",
            content: fixture("buildfiles", callsite_fixture_name)
          )
        end
        let(:callsite_fixture_name) { "build.gradle.kts" }

        its([:value]) { is_expected.to eq("1.2.61") }
        its([:file]) { is_expected.to eq("build.gradle.kts") }

        context "when the property name has a `project.` prefix" do
          let(:property_name) { "project.kotlinVersion" }

          its([:value]) { is_expected.to eq("1.2.61") }
          its([:file]) { is_expected.to eq("build.gradle.kts") }
        end

        context "when the property name has a `rootProject.` prefix" do
          let(:property_name) { "rootProject.kotlinVersion" }

          its([:value]) { is_expected.to eq("1.2.61") }
          its([:file]) { is_expected.to eq("build.gradle.kts") }
        end

        context "with a property that only appears in the callsite buildfile" do
          let(:buildfile_fixture_name) { "build.gradle.kts" }
          let(:callsite_fixture_name) { "root_build.gradle.kts" }

          context "when the property name has a `project.` prefix" do
            let(:property_name) { "project.kotlinVersion" }

            its([:value]) { is_expected.to eq("1.2.61") }
            its([:file]) { is_expected.to eq("myapp/build.gradle.kts") }
          end

          context "when the property name has a `rootProject.` prefix" do
            let(:property_name) { "rootProject.kotlinVersion" }

            # We wouldn't normally expect this to be `nil` - it's more likely
            # to be another version specified in the root project file.
            it { is_expected.to be_nil }
          end
        end

        context "without buildfile in root folder" do
          let(:dependency_files) { [callsite_buildfile] }
          let(:callsite_fixture_name) { "build.gradle.kts" }

          context "when the property cannot be found" do
            let(:property_name) { "project.NotFoundProperty" }

            it { is_expected.to be_nil }
          end
        end
      end
    end
  end
end<|MERGE_RESOLUTION|>--- conflicted
+++ resolved
@@ -137,11 +137,7 @@
             its([:declaration_string]) do
               is_expected.to eq("okhttp                 : '3.12.1'")
             end
-<<<<<<< HEAD
-
-            context "and the property is using findProperty syntax" do
-=======
->>>>>>> de2feb46
+
             context "when the property is using findProperty syntax" do
               let(:property_name) { "versions.findPropertyVersion" }
 
@@ -364,10 +360,7 @@
               its([:declaration_string]) do
                 is_expected.to eq('"okhttp"                  to "3.12.1"')
               end
-<<<<<<< HEAD
-
-=======
->>>>>>> de2feb46
+
               context "when the property is using findProperty syntax" do
                 let(:property_name) { "versions.findPropertyVersion" }
 

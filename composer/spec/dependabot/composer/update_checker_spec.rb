# typed: false
# frozen_string_literal: true

require "spec_helper"

require "dependabot/composer/update_checker"
require "dependabot/dependency_file"
require "dependabot/dependency"
require "dependabot/requirements_update_strategy"
require_common_spec "update_checkers/shared_examples_for_update_checkers"

RSpec.describe Dependabot::Composer::UpdateChecker do
  let(:packagist_response) do
    sanitized_name = dependency_name.downcase.gsub("/", "--")
    fixture("packagist_responses", "#{sanitized_name}.json")
  end
  let(:packagist_url) { "https://repo.packagist.org/p2/monolog/monolog.json" }
  let(:project_name) { "exact_version" }
  let(:files) { project_dependency_files(project_name) }
  let(:credentials) { github_credentials }
  let(:requirements) do
    [{ file: "composer.json", requirement: "1.0.*", groups: [], source: nil }]
  end
  let(:dependency_version) { "1.0.1" }
  let(:dependency_name) { "monolog/monolog" }
  let(:requirements_update_strategy) { nil }
  let(:security_advisories) { [] }
  let(:raise_on_ignored) { false }
  let(:ignored_versions) { [] }
  let(:dependency) do
    Dependabot::Dependency.new(
      name: dependency_name,
      version: dependency_version,
      requirements: requirements,
      package_manager: "composer"
    )
  end
  let(:checker) do
    described_class.new(
      dependency: dependency,
      dependency_files: files,
      credentials: credentials,
      ignored_versions: ignored_versions,
      raise_on_ignored: raise_on_ignored,
      security_advisories: security_advisories,
      requirements_update_strategy: requirements_update_strategy
    )
  end

  before do
    url = "https://repo.packagist.org/p2/#{dependency_name.downcase}.json"
    stub_request(:get, url).to_return(status: 200, body: packagist_response)
  end

  it_behaves_like "an update checker"

  describe "#latest_version" do
    subject(:latest_version) { checker.latest_version }

    before do
      allow(checker).to receive(:latest_resolvable_version)
        .and_return(Gem::Version.new("1.17.0"))
    end

    it { is_expected.to eq(Gem::Version.new("3.2.0")) }

    context "when the user is ignoring the latest version" do
      let(:ignored_versions) { [">= 3.2.0.a, < 3.3"] }

      it { is_expected.to eq(Gem::Version.new("3.1.0")) }
    end

    context "when the user is ignoring all versions" do
      let(:ignored_versions) { [">= 0"] }

      it "returns latest_resolvable_version" do
        expect(latest_version).to eq(Gem::Version.new("1.17.0"))
      end

      context "when raise_on_ignored is enabled" do
        let(:raise_on_ignored) { true }

        it "raises an error" do
          expect { latest_version }.to raise_error(Dependabot::AllVersionsIgnored)
        end
      end
    end

    context "when packagist returns an empty array" do
      let(:packagist_response) { '{"packages":[]}' }

      before do
        allow(checker).to receive(:latest_resolvable_version)
          .and_return(Gem::Version.new("1.17.0"))
      end

      it { is_expected.to eq(Gem::Version.new("1.17.0")) }
    end

    context "with a path source" do
      before do
        stub_request(:get, "https://repo.packagist.org/p2/path_dep/path_dep.json")
          .to_return(status: 404)
      end

      context "when it is not the dependency we're checking" do
        it { is_expected.to eq(Gem::Version.new("3.2.0")) }
      end

      context "when it is the dependency we're checking" do
        let(:dependency_name) { "path_dep/path_dep" }
        let(:dependency_version) { "1.0.1" }
        let(:requirements) do
          [{
            requirement: "1.0.*",
            file: "composer.json",
            groups: ["runtime"],
            source: { type: "path" }
          }]
        end

        it { is_expected.to be_nil }
      end
    end

    context "with a git dependency" do
      let(:project_name) { "git_source" }
      let(:upload_pack_fixture) { "monolog" }

      let(:dependency_version) { "5267b03b1e4861c4657ede17a88f13ef479db482" }
      let(:requirements) do
        [{
          requirement: "dev-example",
          file: "composer.json",
          groups: ["runtime"],
          source: {
            type: "git",
            url: "https://github.com/dependabot/monolog.git",
            branch: "example",
            ref: nil
          }
        }]
      end

      let(:service_pack_url) do
        "https://github.com/dependabot/monolog.git/info/refs" \
          "?service=git-upload-pack"
      end

      before do
        stub_request(:get, service_pack_url)
          .to_return(
            status: 200,
            body: fixture("git", "upload_packs", upload_pack_fixture),
            headers: {
              "content-type" => "application/x-git-upload-pack-advertisement"
            }
          )
      end

      it { is_expected.to eq("303b8a83c87d5c6d749926cf02620465a5dcd0f2") }
    end
  end

  describe "#lowest_security_fix_version" do
    subject(:lowest_security_fix_version) { checker.lowest_security_fix_version }

    before do
      allow(checker).to receive(:latest_resolvable_version)
        .and_return(Gem::Version.new("1.17.0"))
    end

    it "finds the lowest available non-vulnerable version" do
      expect(lowest_security_fix_version).to eq(Gem::Version.new("1.0.2"))
    end

    context "with a security vulnerability" do
      let(:security_advisories) do
        [
          Dependabot::SecurityAdvisory.new(
            dependency_name: dependency_name,
            package_manager: "composer",
            vulnerable_versions: ["<= 1.22.0"]
          )
        ]
      end

      it "finds the lowest available non-vulnerable version" do
        expect(lowest_security_fix_version).to eq(Gem::Version.new("1.22.1"))
      end
    end
  end

  describe "#latest_resolvable_version" do
    subject(:latest_resolvable_version) { checker.latest_resolvable_version }

    before do
      allow(checker).to receive(:latest_version_from_registry)
        .and_return(Gem::Version.new("1.22.0"))
    end

    it "returns a non-normalized version, following semver" do
      expect(latest_resolvable_version.segments.count).to eq(3)
    end

    it { is_expected.to be >= Gem::Version.new("1.22.0") }

    context "with a composer v1 lockfile" do
      let(:project_name) { "v1/exact_version" }

      it { is_expected.to be >= Gem::Version.new("1.22.0") }
    end

    context "when the user is ignoring the latest version" do
      let(:ignored_versions) { [">= 1.22.0.a, < 4.0"] }

      it { is_expected.to eq(Gem::Version.new("1.22.0")) }
    end

    context "without a lockfile" do
      it { is_expected.to be >= Gem::Version.new("1.22.0") }

      context "when there are conflicts at the version specified" do
        let(:project_name) { "conflicts" }
        let(:dependency_name) { "phpdocumentor/reflection-docblock" }
        let(:dependency_version) { nil }
        let(:requirements) do
          [{
            file: "composer.json",
            requirement: "^4.3",
            groups: [],
            source: nil
          }]
        end

        before do
          allow(checker).to receive(:latest_version_from_registry)
            .and_return(Gem::Version.new("4.3.0"))
        end

        it { is_expected.to be >= Gem::Version.new("4.3.0") }
      end

      context "when an old version of PHP is specified" do
        let(:project_name) { "old_php_specified" }
        let(:dependency_name) { "illuminate/support" }
        let(:dependency_version) { "5.2.7" }
        let(:requirements) do
          [{
            file: "composer.json",
            requirement: "^5.2.0",
            groups: ["runtime"],
            source: nil
          }]
        end

<<<<<<< HEAD
        # setting the latest allowable version to 1.22.0
=======
>>>>>>> 20b3bbe5
        before do
          allow(checker).to receive(:latest_version_from_registry)
            .and_return(Gem::Version.new("5.4.36"))
        end

        it { is_expected.to be >= Gem::Version.new("5.4.36") }

        context "when as a platform requirement" do
          let(:project_name) { "old_php_platform" }

          it { is_expected.to eq(Gem::Version.new("5.4.36")) }

          context "when an extension is specified that we don't have" do
            let(:project_name) { "missing_extension" }

            it "pretends the missing extension is there" do
              expect(latest_resolvable_version)
                .to eq(Dependabot::Composer::Version.new("5.4.36"))
            end
          end

          context "when the platform requirement only specifies an extension" do
            let(:project_name) { "bad_php" }

            it { is_expected.to eq(Gem::Version.new("5.4.36")) }
          end
        end
      end

      context "when an odd version of PHP is specified" do
        let(:project_name) { "odd_php_specified" }
        let(:dependency_name) { "illuminate/support" }
        let(:dependency_version) { "5.2.7" }
        let(:requirements) do
          [{
            file: "composer.json",
            requirement: "^5.2.0",
            groups: ["runtime"],
            source: nil
          }]
        end

        before do
          allow(checker).to receive(:latest_version_from_registry)
            .and_return(Gem::Version.new("5.2.45"))
        end

        it { is_expected.to be >= Gem::Version.new("5.2.45") }
      end
    end

    context "with a dev dependency" do
      let(:project_name) { "development_dependencies" }

      it { is_expected.to be >= Gem::Version.new("1.22.0") }
    end

    context "with a path source" do
      let(:project_name) { "path_source" }

      before do
        stub_request(:get, "https://repo.packagist.org/p2/path_dep/path_dep.json")
          .to_return(status: 404)
      end

      context "when it is not the dependency we're checking" do
        it { is_expected.to be >= Gem::Version.new("1.22.0") }
      end

      context "when it is the dependency we're checking" do
        let(:dependency_name) { "path_dep/path_dep" }
        let(:dependency_version) { "1.0.1" }
        let(:requirements) do
          [{
            requirement: "1.0.*",
            file: "composer.json",
            groups: ["runtime"],
            source: { type: "path" }
          }]
        end

        it { is_expected.to be_nil }
      end
    end

    context "with a private registry" do
      let(:project_name) { "private_registry" }
      let(:dependency_name) { "dependabot/dummy-pkg-a" }
      let(:dependency_version) { nil }
      let(:requirements) do
        [{
          file: "composer.json",
          requirement: "*",
          groups: [],
          source: nil
        }]
      end

      before do
        `composer clear-cache --quiet`
        url = "https://php.fury.io/dependabot-throwaway/packages.json"
        stub_request(:get, url)
          .to_return(status: 200, body: fixture("gemfury_response.json"))
      end

      context "with good credentials" do
        let(:gemfury_deploy_token) { ENV.fetch("GEMFURY_DEPLOY_TOKEN", nil) }
        let(:credentials) do
          [{
            "type" => "git_source",
            "host" => "github.com",
            "username" => "x-access-token",
            "password" => "token"
          }, {
            "type" => "composer_repository",
            "registry" => "php.fury.io",
            "username" => gemfury_deploy_token,
            "password" => ""
          }]
        end

        it "returns the expected version" do
          skip("skipped because env var GEMFURY_DEPLOY_TOKEN is not set") if gemfury_deploy_token.nil?
          expect(latest_resolvable_version).to be >= Gem::Version.new("2.2.0")
        end
      end

      context "with bad credentials" do
        let(:credentials) do
          [{
            "type" => "git_source",
            "host" => "github.com",
            "username" => "x-access-token",
            "password" => "token"
          }, {
            "type" => "composer_repository",
            "registry" => "php.fury.io",
            "username" => "bad",
            "password" => ""
          }]
        end

        it "raises a helpful error message" do
          expect { checker.latest_resolvable_version }
            .to raise_error do |error|
              expect(error)
                .to be_a(Dependabot::PrivateSourceAuthenticationFailure)
              expect(error.source).to eq("php.fury.io")
            end
        end
      end

      context "with no credentials" do
        let(:credentials) do
          [{
            "type" => "git_source",
            "host" => "github.com",
            "username" => "x-access-token",
            "password" => "token"
          }]
        end

        it "raises a helpful error message" do
          expect { checker.latest_resolvable_version }
            .to raise_error do |error|
              expect(error)
                .to be_a(Dependabot::PrivateSourceAuthenticationFailure)
              expect(error.source).to eq("php.fury.io")
            end
        end
      end
    end

    context "with a replaced dependency" do
      let(:project_name) { "replaced_dependency" }
      let(:dependency_name) { "illuminate/console" }
      let(:dependency_version) { nil }
      let(:requirements) do
        [{
          file: "composer.json",
          requirement: "5.5.*",
          groups: [],
          source: nil
        }]
      end

      it { is_expected.to be_nil }
    end

    context "with a replaced direct dependency" do
      let(:project_name) { "replaced_direct_dependency" }
      let(:dependency_name) { "neos/flow" }
      let(:dependency_version) { nil }
      let(:requirements) do
        [{
          file: "composer.json",
          requirement: "*",
          groups: [],
          source: nil
        }]
      end

      it { is_expected.to be_nil }
    end

    context "with a PEAR dependency (composer v1)" do
      let(:project_name) { "v1/pear" }
      let(:dependency_name) { "pear-pear.horde.org/Horde_Date" }
      let(:dependency_version) { "2.4.1" }
      let(:requirements) do
        [{
          file: "composer.json",
          requirement: "^2.4.0@stable",
          groups: [],
          source: nil
        }]
      end

      # This unit test is testing that a dependency located on https://pear.horde.org is still correctly
      # handled by composer. So ignore the fact that this package actually exists on packagist, and
      # pretend it just 404's.
      let(:packagist_response) { "404 not found, no packages here" }

      before do
        v2_metadata_url = "https://repo.packagist.org/p2/#{dependency_name.downcase}.json"
        stub_request(:get, v2_metadata_url).to_return(status: 404, body: packagist_response)

        # Also stub the v1 URL because the underlying `composer` `v1` doesn't know how to talk to the v2 metadata URL.
        v1_metadata_url = "https://repo.packagist.org/p/#{dependency_name.downcase}.json"
        # v1 url doesn't always return 404 for missing packages
        stub_request(:get, v1_metadata_url).to_return(status: 200, body: '{"error":{"code":404,"message":"Not Found"}}')
        # setting the latest allowable version to 2.4.1
        allow(checker).to receive(:latest_version_from_registry)
          .and_return(Gem::Version.new("2.4.1"))
      end

      it "is between 2.0.0 and 3.0.0" do
        expect(latest_resolvable_version).to be < Gem::Version.new("3.0.0")
        expect(latest_resolvable_version).to be > Gem::Version.new("2.0.0")
      end
    end

    context "with a version conflict at the latest version" do
      let(:project_name) { "version_conflict_at_latest" }
      let(:dependency_name) { "doctrine/dbal" }
      let(:dependency_version) { "2.1.5" }
      let(:requirements) do
        [{
          file: "composer.json",
          requirement: "1.0.*",
          groups: [],
          source: nil
        }]
      end
      let(:ignored_versions) { [">= 2.8.0"] }

<<<<<<< HEAD
      it "latest version 1.22.0 cannot be resolved." do
        expect(latest_resolvable_version).to be_nil
=======
      before do
        allow(checker).to receive(:latest_version_from_registry)
          .and_return(Gem::Version.new("2.1.7"))
      end

      it "is the highest resolvable version" do
        expect(latest_resolvable_version).to eq(Gem::Version.new("2.1.7"))
>>>>>>> 20b3bbe5
      end

      context "when the blocking dependency is a git dependency" do
        let(:project_name) { "git_source_conflict_at_latest" }

        it "is the highest resolvable version" do
          pending("composer currently ignores resolvability requirements for git dependencies.")
          expect(latest_resolvable_version).to eq(Gem::Version.new("2.1.7"))
        end
      end
    end

    context "with a version conflict in the current files" do
      let(:dependency_name) { "monolog/monolog" }
      let(:dependency_version) { "2.1.5" }
      let(:requirements) do
        [{
          file: "composer.json",
          requirement: "1.0.*",
          groups: [],
          source: nil
        }]
      end

      context "when there is no lockfile" do
        let(:project_name) { "version_conflict_without_lockfile" }

        # setting the latest allowable version to 2.1.7
        before do
          allow(checker).to receive(:latest_version_from_registry)
            .and_return(Gem::Version.new("2.1.7"))
        end

        # Root composer.json requires monolog/monolog ==2.1.7 1.22.0
        it "raises a resolvability error" do
          expect { latest_resolvable_version }
            .to raise_error(Dependabot::DependencyFileNotResolvable) do |error|
            expect(error.message)
              .to include("Your requirements could not be resolved to an installable set of packages.")
          end
        end
      end
    end

    context "with an update that can't resolve due to a version conflict" do
      let(:project_name) { "version_conflict_on_update" }
      let(:dependency_name) { "longman/telegram-bot" }
      let(:dependency_version) { "2.1.5" }
      let(:requirements) do
        [{
          file: "composer.json",
          requirement: "1.0.*",
          groups: [],
          source: nil
        }]
      end

      it { is_expected.to be_nil }

      it "logs an error" do
        allow(Dependabot.logger).to receive(:error)

        expect(latest_resolvable_version).to be_nil
        expect(Dependabot.logger).to have_received(:error).with(
          a_string_starting_with("Your requirements could not be resolved to an installable set of packages.")
        ).once

        expect(Dependabot.logger).to have_received(:error).with(
          a_string_starting_with("/home/dependabot/")
        ).at_least(:once)
      end

      context "when there is no lockfile" do
        let(:project_name) { "version_conflict_on_update_without_lockfile" }

<<<<<<< HEAD
        # Root composer.json requires longman/telegram-bot ==1.22.0 *
        it "raises a resolvability error" do
          expect { latest_resolvable_version }
            .to raise_error(Dependabot::DependencyFileNotResolvable) do |error|
            expect(error.message)
              .to include("Your requirements could not be resolved to an installable set of packages.")
          end
        end
=======
        it { is_expected.to be_nil }
>>>>>>> 20b3bbe5

        context "when the conflict comes from a loose PHP version" do
          let(:project_name) { "version_conflict_library" }

<<<<<<< HEAD
          # Root composer.json requires longman/telegram-bot ==1.22.0 *
          it "raises a resolvability error" do
            expect { latest_resolvable_version }
              .to raise_error(Dependabot::DependencyFileNotResolvable) do |error|
              expect(error.message)
                .to include("Your requirements could not be resolved to an installable set of packages.")
            end
          end
=======
          it { is_expected.to be_nil }
>>>>>>> 20b3bbe5
        end
      end
    end

    context "with a git source dependency" do
      let(:project_name) { "git_source" }

      let(:dependency_version) { "5267b03b1e4861c4657ede17a88f13ef479db482" }
      let(:requirements) do
        [{
          requirement: "dev-example",
          file: "composer.json",
          groups: ["runtime"],
          source: {
            type: "git",
            url: "https://github.com/dependabot/monolog.git",
            branch: "example"
          }
        }]
      end

      it { is_expected.to be_nil }
    end

    context "with a git source dependency that's not the dependency we're checking" do
      let(:project_name) { "git_source" }
      let(:dependency_name) { "symfony/polyfill-mbstring" }
      let(:dependency_version) { "1.0.1" }
      let(:requirements) do
        [{
          file: "composer.json",
          requirement: "1.0.*",
          groups: [],
          source: nil
        }]
      end

      it { is_expected.to be >= Gem::Version.new("1.3.0") }
    end

    context "with a git source dependency that's not the dependency we're checking with an alias" do
      let(:project_name) { "git_source_alias" }
      let(:dependency_name) { "symfony/polyfill-mbstring" }
      let(:dependency_version) { "1.0.1" }
      let(:requirements) do
        [{
          file: "composer.json",
          requirement: "1.0.*",
          groups: [],
          source: nil
        }]
      end

      it { is_expected.to be >= Gem::Version.new("1.3.0") }
    end

    context "with a git source dependency that's not the dependency we're checking with a stability flag" do
      let(:project_name) { "git_source_transitive" }
      let(:dependency_name) { "symfony/polyfill-mbstring" }
      let(:dependency_version) { "1.0.1" }
      let(:requirements) do
        [{
          requirement: "1.*@dev",
          file: "composer.json",
          groups: ["runtime"],
          source: {
            type: "git",
            url: "https://github.com/php-fig/log.git",
            branch: "master",
            ref: nil
          }
        }]
      end

      it { is_expected.to be_nil }
    end

    context "with a git source dependency that's not the dependency we're checking with a bad commit" do
      let(:project_name) { "git_source_bad_commit" }
      let(:dependency_name) { "symfony/polyfill-mbstring" }
      let(:dependency_version) { "1.0.1" }
      let(:requirements) do
        [{
          file: "composer.json",
          requirement: "1.0.*",
          groups: [],
          source: nil
        }]
      end

      # Alternatively, this could raise an error. Either behaviour would be
      # fine - the below is just what we get with Composer at the moment
      # because we disabled downloading the files in
      # DependabotInstallationManager.
      it { is_expected.to be >= Gem::Version.new("1.3.0") }
    end

    context "with a git source dependency that's not the dependency we're checking with a git URL" do
      let(:project_name) { "git_source_git_url" }
      let(:dependency_name) { "symfony/polyfill-mbstring" }
      let(:dependency_version) { "1.0.1" }
      let(:requirements) do
        [{
          file: "composer.json",
          requirement: "1.0.*",
          groups: [],
          source: nil
        }]
      end

      it { is_expected.to be >= Gem::Version.new("1.3.0") }
    end

    context "with a git source dependency that's not the dependency we're checking that is unreachable" do
      let(:project_name) { "git_source_unreachable" }
      let(:dependency_name) { "symfony/polyfill-mbstring" }
      let(:dependency_version) { "1.0.1" }
      let(:requirements) do
        [{
          file: "composer.json",
          requirement: "1.0.*",
          groups: [],
          source: nil
        }]
      end

      it "raises a helpful error" do
        expect { checker.latest_resolvable_version }
          .to raise_error do |error|
            expect(error).to be_a(Dependabot::GitDependenciesNotReachable)
            expect(error.dependency_urls)
              .to eq(["https://github.com/no-exist-sorry/monolog.git"])
          end
      end

      context "with a git URL" do
        let(:project_name) { "git_source_unreachable_git_url" }

        it "raises a helpful error" do
          expect { checker.latest_resolvable_version }
            .to raise_error do |error|
              expect(error).to be_a(Dependabot::GitDependenciesNotReachable)
              expect(error.dependency_urls)
                .to eq(["git@github.com:no-exist-sorry/monolog"])
            end
        end
      end
    end

    context "when an alternative source is specified" do
      let(:project_name) { "alternative_source" }
      let(:dependency_name) { "wpackagist-plugin/acf-to-rest-api" }
      let(:dependency_version) { "2.2.1" }
      let(:requirements) do
        [{
          file: "composer.json",
          requirement: "*",
          groups: ["runtime"],
          source: nil
        }]
      end

      # setting the latest allowable version to 3.0.2
      before do
        allow(checker).to receive(:latest_version_from_registry)
          .and_return(Gem::Version.new("3.0.2"))
        stub_request(:get, "https://wpackagist.org/packages.json")
          .to_return(
            status: 200,
            body: fixture("wpackagist_response.json")
          )
      end

      it { is_expected.to be >= Gem::Version.new("3.0.2") }
    end

    context "when an autoload is specified" do
      let(:project_name) { "autoload" }
      let(:dependency_name) { "illuminate/support" }
      let(:dependency_version) { "5.2.7" }
      let(:requirements) do
        [{
          file: "composer.json",
          requirement: "^5.2.0",
          groups: ["runtime"],
          source: nil
        }]
      end

      it { is_expected.to be_nil }
    end

    context "when a sub-dependency would block the update" do
      let(:project_name) { "subdependency_update_required" }
      let(:dependency_name) { "illuminate/support" }
      let(:dependency_version) { "5.2.0" }
      let(:requirements) do
        [{
          file: "composer.json",
          requirement: "^5.2.0",
          groups: ["runtime"],
          source: nil
        }]
      end

      before do
        allow(checker).to receive(:latest_version_from_registry)
          .and_return(Gem::Version.new("5.6.23"))
      end

      # 5.5.0 series and up require an update to illuminate/contracts
      it { is_expected.to be >= Gem::Version.new("5.6.23") }
    end

    context "with an invalid composer.json file" do
      let(:project_name) { "invalid_manifest" }

      it "raises a helpful error" do
        expect { latest_resolvable_version }.to raise_error(Dependabot::DependencyFileNotParseable)
      end
    end
  end

  describe "#preferred_resolvable_version" do
    subject { checker.preferred_resolvable_version }

    let(:ignored_versions) { [">= 1.22.0.a, < 4.0"] }

    it { is_expected.to eq(Gem::Version.new("1.21.0")) }

    context "with an insecure version" do
      let(:dependency_version) { "1.0.1" }
      let(:security_advisories) do
        [
          Dependabot::SecurityAdvisory.new(
            dependency_name: dependency_name,
            package_manager: "composer",
            vulnerable_versions: ["<= 1.15.0"]
          )
        ]
      end

      it { is_expected.to eq(Gem::Version.new("1.16.0")) }
    end
  end

  describe "#latest_resolvable_version_with_no_unlock" do
    subject(:latest_resolvable_version_with_no_unlock) do
      checker.latest_resolvable_version_with_no_unlock
    end

    context "with a git source dependency" do
      let(:project_name) { "git_source" }

      let(:dependency_version) { "5267b03b1e4861c4657ede17a88f13ef479db482" }
      let(:requirements) do
        [{
          requirement: "dev-example",
          file: "composer.json",
          groups: ["runtime"],
          source: {
            type: "git",
            url: "https://github.com/dependabot/monolog.git",
            branch: "example"
          }
        }]
      end

      it { is_expected.to be_nil }
    end
  end

  describe "#updated_requirements" do
    let(:dependency) do
      Dependabot::Dependency.new(
        name: "monolog/monolog",
        version: "1.0.1",
        requirements: dependency_requirements,
        package_manager: "composer"
      )
    end
    let(:dependency_requirements) do
      [{
        file: "composer.json",
        requirement: "1.0.*",
        groups: [],
        source: nil
      }]
    end

    before do
      allow(checker)
        .to receive(:latest_resolvable_version)
        .and_return(Gem::Version.new("1.6.0"))
    end

    it "delegates to the RequirementsUpdater" do
      expect(described_class::RequirementsUpdater)
        .to receive(:new)
        .with(
          requirements: dependency_requirements,
          latest_resolvable_version: "1.6.0",
          update_strategy: Dependabot::RequirementsUpdateStrategy::BumpVersionsIfNecessary
        )
        .and_call_original
      expect(checker.updated_requirements)
        .to eq(
          [{
            file: "composer.json",
            requirement: "1.6.*",
            groups: [],
            source: nil
          }]
        )
    end

    context "with an insecure version" do
      let(:security_advisories) do
        [
          Dependabot::SecurityAdvisory.new(
            dependency_name: dependency_name,
            package_manager: "composer",
            vulnerable_versions: ["<= 1.15.0"]
          )
        ]
      end

      before do
        allow(checker)
          .to receive(:lowest_resolvable_security_fix_version)
          .and_return(Gem::Version.new("1.5.0"))
      end

      it "delegates to the RequirementsUpdater" do
        expect(described_class::RequirementsUpdater)
          .to receive(:new)
          .with(
            requirements: dependency_requirements,
            latest_resolvable_version: "1.5.0",
            update_strategy: Dependabot::RequirementsUpdateStrategy::BumpVersionsIfNecessary
          )
          .and_call_original
        expect(checker.updated_requirements)
          .to eq(
            [{
              file: "composer.json",
              requirement: "1.5.*",
              groups: [],
              source: nil
            }]
          )
      end
    end
  end

  describe "#requirements_unlocked_or_can_be?" do
    subject { checker.requirements_unlocked_or_can_be? }

    it { is_expected.to be(true) }

    context "with the lockfile-only requirements update strategy set" do
      let(:requirements_update_strategy) { Dependabot::RequirementsUpdateStrategy::LockfileOnly }

      it { is_expected.to be(false) }
    end
  end
end<|MERGE_RESOLUTION|>--- conflicted
+++ resolved
@@ -254,35 +254,31 @@
           }]
         end
 
-<<<<<<< HEAD
-        # setting the latest allowable version to 1.22.0
-=======
->>>>>>> 20b3bbe5
         before do
           allow(checker).to receive(:latest_version_from_registry)
-            .and_return(Gem::Version.new("5.4.36"))
-        end
-
-        it { is_expected.to be >= Gem::Version.new("5.4.36") }
+            .and_return(Gem::Version.new("5.2.45"))
+        end
+
+        it { is_expected.to be >= Gem::Version.new("5.2.45") }
 
         context "when as a platform requirement" do
           let(:project_name) { "old_php_platform" }
 
-          it { is_expected.to eq(Gem::Version.new("5.4.36")) }
+          it { is_expected.to eq(Gem::Version.new("5.2.45")) }
 
           context "when an extension is specified that we don't have" do
             let(:project_name) { "missing_extension" }
 
             it "pretends the missing extension is there" do
               expect(latest_resolvable_version)
-                .to eq(Dependabot::Composer::Version.new("5.4.36"))
+                .to eq(Dependabot::Composer::Version.new("5.2.45"))
             end
           end
 
           context "when the platform requirement only specifies an extension" do
             let(:project_name) { "bad_php" }
 
-            it { is_expected.to eq(Gem::Version.new("5.4.36")) }
+            it { is_expected.to eq(Gem::Version.new("5.2.45")) }
           end
         end
       end
@@ -489,7 +485,6 @@
         v1_metadata_url = "https://repo.packagist.org/p/#{dependency_name.downcase}.json"
         # v1 url doesn't always return 404 for missing packages
         stub_request(:get, v1_metadata_url).to_return(status: 200, body: '{"error":{"code":404,"message":"Not Found"}}')
-        # setting the latest allowable version to 2.4.1
         allow(checker).to receive(:latest_version_from_registry)
           .and_return(Gem::Version.new("2.4.1"))
       end
@@ -514,10 +509,6 @@
       end
       let(:ignored_versions) { [">= 2.8.0"] }
 
-<<<<<<< HEAD
-      it "latest version 1.22.0 cannot be resolved." do
-        expect(latest_resolvable_version).to be_nil
-=======
       before do
         allow(checker).to receive(:latest_version_from_registry)
           .and_return(Gem::Version.new("2.1.7"))
@@ -525,7 +516,6 @@
 
       it "is the highest resolvable version" do
         expect(latest_resolvable_version).to eq(Gem::Version.new("2.1.7"))
->>>>>>> 20b3bbe5
       end
 
       context "when the blocking dependency is a git dependency" do
@@ -553,19 +543,9 @@
       context "when there is no lockfile" do
         let(:project_name) { "version_conflict_without_lockfile" }
 
-        # setting the latest allowable version to 2.1.7
-        before do
-          allow(checker).to receive(:latest_version_from_registry)
-            .and_return(Gem::Version.new("2.1.7"))
-        end
-
-        # Root composer.json requires monolog/monolog ==2.1.7 1.22.0
         it "raises a resolvability error" do
           expect { latest_resolvable_version }
-            .to raise_error(Dependabot::DependencyFileNotResolvable) do |error|
-            expect(error.message)
-              .to include("Your requirements could not be resolved to an installable set of packages.")
-          end
+            .to raise_error(Dependabot::DependencyFileNotResolvable)
         end
       end
     end
@@ -601,34 +581,12 @@
       context "when there is no lockfile" do
         let(:project_name) { "version_conflict_on_update_without_lockfile" }
 
-<<<<<<< HEAD
-        # Root composer.json requires longman/telegram-bot ==1.22.0 *
-        it "raises a resolvability error" do
-          expect { latest_resolvable_version }
-            .to raise_error(Dependabot::DependencyFileNotResolvable) do |error|
-            expect(error.message)
-              .to include("Your requirements could not be resolved to an installable set of packages.")
-          end
-        end
-=======
         it { is_expected.to be_nil }
->>>>>>> 20b3bbe5
 
         context "when the conflict comes from a loose PHP version" do
           let(:project_name) { "version_conflict_library" }
 
-<<<<<<< HEAD
-          # Root composer.json requires longman/telegram-bot ==1.22.0 *
-          it "raises a resolvability error" do
-            expect { latest_resolvable_version }
-              .to raise_error(Dependabot::DependencyFileNotResolvable) do |error|
-              expect(error.message)
-                .to include("Your requirements could not be resolved to an installable set of packages.")
-            end
-          end
-=======
           it { is_expected.to be_nil }
->>>>>>> 20b3bbe5
         end
       end
     end
@@ -791,7 +749,6 @@
         }]
       end
 
-      # setting the latest allowable version to 3.0.2
       before do
         allow(checker).to receive(:latest_version_from_registry)
           .and_return(Gem::Version.new("3.0.2"))
